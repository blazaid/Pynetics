--- conflicted
+++ resolved
@@ -6,11 +6,6 @@
 [Semantic Versioning]
 
 ## Unreleased
-<<<<<<< HEAD
-- The `Genotype` has a property that lists its progenitors (it can be retrieved
-through the `parents` property), so it is possible to trace back all the family
-tree of a given genotype.
-=======
 - There were some classes that made impossible to change their behaviour in run
 time. They've been update. Those classes are:
     - `SelectionSchema`: Now it is possible to change the `replacement`
@@ -26,7 +21,6 @@
         `genotypes` inside it.
     - Don't remember more changes, but from now on, anything detected that may
     be made modifiable in runtime, it'll have its own issue.
->>>>>>> 8bd6cdc1
 
 ## 0.7.0 - 2020-06-28
 - The `Genotype` class now has a `phenotype` abstract method that must be
